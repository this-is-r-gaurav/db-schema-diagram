--- conflicted
+++ resolved
@@ -1,27 +1,18 @@
-<<<<<<< HEAD
-import React from "react";
-import ELK from "elkjs/lib/elk.bundled.js";
-import AceEditor from "react-ace";
-import uuid from "uuid";
-import { useDebouncedCallback } from "use-debounce";
-import "./App.css";
-import Canvas from "./components/canvas";
-import ApolloClient, { gql } from "apollo-boost";
-import {
-  BrowserRouter as Router,
-  Switch,
-  Route,
-  useParams,
-  useHistory,
-} from "react-router-dom";
-=======
 import React from 'react'
 import ELK from 'elkjs/lib/elk.bundled.js'
 import AceEditor from 'react-ace'
+import uuid from 'uuid'
 import {useDebouncedCallback} from 'use-debounce'
+import ApolloClient, { gql } from 'apollo-boost'
+import {
+    BrowserRouter as Router,
+    Switch,
+    Route,
+    useParams,
+    useHistory,
+} from 'react-router-dom'
 
 import Canvas from './components/canvas'
->>>>>>> 8ac82052
 import {
   SchemaDBParser,
   DBDefinitionLexer,
@@ -35,12 +26,14 @@
 
 import aceGrammar from './grammar/aceGrammar'
 
-<<<<<<< HEAD
+const schemeParser = new SchemaDBParser()
+const customVisitor = schemeDBVisitor(schemeParser)
+
 const client = new ApolloClient({
   uri:
-    "https://k4emdgbstjgufjmo75arzjoxti.appsync-api.us-east-1.amazonaws.com/graphql",
+    'https://k4emdgbstjgufjmo75arzjoxti.appsync-api.us-east-1.amazonaws.com/graphql',
   headers: {
-    "x-api-key": "da2-6hkc4wdow5et3hufzeq7nmuuye",
+    'x-api-key': 'da2-6hkc4wdow5et3hufzeq7nmuuye',
   },
 });
 
@@ -97,10 +90,6 @@
 
 const schemeParser = new SchemaDBParser();
 const customVisitor = schemeDBVisitor(schemeParser);
-=======
-const schemeParser = new SchemaDBParser()
-const customVisitor = schemeDBVisitor(schemeParser)
->>>>>>> 8ac82052
 
 const parseInput = (text) => {
   const lexingResult = DBDefinitionLexer.tokenize(text)
@@ -195,31 +184,21 @@
 
 const tableDataReducer = (state, action) => {
   switch (action.type) {
-<<<<<<< HEAD
-    case "setGlobalId":
+    case 'setGlobalId':
       return {
           ...state,
-          globalId: action.globalId,
+           globalId: action.globalId,
       };
-      break;
-    case "setLayout":
-=======
+
     case 'setLayout':
->>>>>>> 8ac82052
       return {
         ...state,
         width: action.width,
         height: action.height,
-<<<<<<< HEAD
-      };
-      break;
-    case "set":
-=======
         ...state,
       }
 
     case 'set':
->>>>>>> 8ac82052
       return {
         ...state,
         ...action.data,
@@ -244,31 +223,11 @@
   }
 }
 
-<<<<<<< HEAD
 function Home() {
-  const aceComponent = React.useRef(null);
-  const editorValue = React.useRef("");
-  const { schema_id } = useParams();
-  const history = useHistory();
-=======
-function App() {
   const aceComponent = React.useRef(null)
   const editorValue = React.useRef('')
-
-  const getTableLayout = (data) => {
-    const tables = data.filter((item) => {
-      return item.type === 'table'
-    })
-
-    const refs = data.filter((item) => {
-      return item.type === 'ref'
-    })
-
-    arrangeItems(tables, refs).then((response) => {
-      dispatch({type: 'set', data: response})
-    })
-  }
->>>>>>> 8ac82052
+    const { schema_id } = useParams();
+    const history = useHistory();
 
   const [state, dispatch] = React.useReducer(tableDataReducer, tableDataEncoded)
 
@@ -292,8 +251,7 @@
 
   const [debounceFunction] = useDebouncedCallback((e) => {
     try {
-<<<<<<< HEAD
-        const schema = e.trim() + "\n";
+        const schema = e.trim() + '\n'';
        const parsedShcheme = parseInput(schema);
        getTableLayout(parsedShcheme).then((response) => {
             dispatch({ type: "set", data: response });
@@ -302,22 +260,10 @@
         if (state.globalId) {
           setRemoteSchema(state.globalId, schema)
         }
-=======
-      const parsedShcheme = parseInput(e.trim() + '\n')
-
-      /*if (dbParser.results.length === 0) {
-        throw "empty";
-      }*/
-      getTableLayout(parsedShcheme)
->>>>>>> 8ac82052
     } catch (ex) {
       console.log(ex)
     }
-<<<<<<< HEAD
   }, 300);
-=======
-  }, 1000)
->>>>>>> 8ac82052
 
   React.useEffect(() => {
     const customGrammar = new aceGrammar()
@@ -353,7 +299,6 @@
   )
 }
 
-<<<<<<< HEAD
 function App() {
   return (
     <Router>
@@ -366,7 +311,4 @@
   );
 }
 
-export default App;
-=======
-export default App
->>>>>>> 8ac82052
+export default App